--- conflicted
+++ resolved
@@ -1,11 +1,5 @@
 import os
-<<<<<<< HEAD
-from unittest import TestCase, main, util
-util._MAX_LENGTH = 10e3  # don't shorten output on error
-
-=======
 import unittest
->>>>>>> 6ebd9f20
 from dual_quaternions import DualQuaternion
 import numpy as np
 from pyquaternion import Quaternion
@@ -19,366 +13,366 @@
         self.other_random_dq = DualQuaternion.from_quat_pose_array(np.array([0.2,0.1,0.3,0.07,1.2,0.9,0.2]))
         self.normalized_dq = self.random_dq.normalized()
 
-    # def test_creation(self):
-    #     # from dual quaternion array: careful, need to supply a normalized DQ
-    #     dql = np.array([0.7071067811, 0.7071067811, 0, 0, -3.535533905, 3.535533905, 1.767766952, -1.767766952])
-    #     dq1 = DualQuaternion.from_dq_array(dql)
-    #     dq2 = DualQuaternion.from_dq_array(dql)
-    #     self.assertEqual(dq1, dq2)
-    #     # from quaternion + translation array
-    #     dq3 = DualQuaternion.from_quat_pose_array(np.array([1, 2, 3, 4, 5, 6, 7]))
-    #     dq4 = DualQuaternion.from_quat_pose_array([1, 2, 3, 4, 5, 6, 7])
-    #     self.assertEqual(dq3, dq4)
-    #     # from homogeneous transformation matrix
-    #     T = np.array([[1, 0, 0, 2], [0, 1, 0, 3], [0, 0, 1, 1], [0, 0, 0, 1]])
-    #     dq7 = DualQuaternion.from_homogeneous_matrix(T)
-    #     self.assertEqual(dq7.q_r, Quaternion())
-    #     self.assertEqual(dq7.translation(), [2, 3, 1])
-    #     try:
-    #         np.testing.assert_array_almost_equal(dq7.homogeneous_matrix(), T)
-    #     except AssertionError as e:
-    #         self.fail(e)
-    #     # from a point
-    #     dq8 = DualQuaternion.from_translation_vector([4, 6, 8])
-    #     self.assertEqual(dq8.translation(), [4, 6, 8])
-
-    # def test_unit(self):
-    #     q_r_unit = Quaternion(1, 0, 0, 0)
-    #     q_d_zero = Quaternion(0, 0, 0, 0)
-    #     unit_dq = DualQuaternion(q_r_unit, q_d_zero)
-    #     self.assertEqual(self.identity_dq, unit_dq)
-    #     # unit dual quaternion multiplied with another unit quaternion should yield unit
-    #     self.assertEqual(self.identity_dq * self.identity_dq, self.identity_dq)
-
-    # def test_add(self):
-    #     dq1 = DualQuaternion.from_translation_vector([4, 6, 8])
-    #     dq2 = DualQuaternion.from_translation_vector([1, 2, 3])
-    #     sum = dq1 + dq2
-    #     self.assertEqual(sum.q_d, Quaternion(0., 2.5, 4., 5.5))
-
-    # def test_mult(self):
-    #     # quaternion multiplication. Compare with homogeneous transformation matrices
-    #     theta1 = np.pi / 180 * 20  # 20 deg
-    #     T_pure_rot = np.array([[1., 0., 0., 0.],
-    #                            [0., np.cos(theta1), -np.sin(theta1), 0.],
-    #                            [0., np.sin(theta1), np.cos(theta1), 0.],
-    #                            [0., 0., 0., 1.]])
-    #     dq_pure_rot = DualQuaternion.from_homogeneous_matrix(T_pure_rot)
-    #     T_pure_trans = np.array([[1., 0., 0., 1.],
-    #                              [0., 1., 0., 2.],
-    #                              [0., 0., 1., 3.],
-    #                              [0., 0., 0., 1.]])
-    #     dq_pure_trans = DualQuaternion.from_homogeneous_matrix(T_pure_trans)
-
-    #     T_double_rot = np.dot(T_pure_rot, T_pure_rot)
-    #     dq_double_rot = dq_pure_rot * dq_pure_rot
-    #     try:
-    #         np.testing.assert_array_almost_equal(T_double_rot, dq_double_rot.homogeneous_matrix())
-    #     except AssertionError as e:
-    #         self.fail(e)
-
-    #     T_double_trans = np.dot(T_pure_trans, T_pure_trans)
-    #     dq_double_trans = dq_pure_trans * dq_pure_trans
-    #     try:
-    #         np.testing.assert_array_almost_equal(T_double_trans, dq_double_trans.homogeneous_matrix())
-    #     except AssertionError as e:
-    #         self.fail(e)
-
-    #     # composed: trans and rot
-    #     T_composed = np.dot(T_pure_rot, T_pure_trans)
-    #     dq_composed = dq_pure_rot * dq_pure_trans
-    #     dq_composed = dq_pure_rot * dq_pure_trans
-    #     try:
-    #         np.testing.assert_array_almost_equal(T_composed, dq_composed.homogeneous_matrix())
-    #     except AssertionError as e:
-    #         self.fail(e)
-
-    # def test_div(self):
-    #     try:
-    #         np.testing.assert_array_almost_equal((self.random_dq/self.random_dq).dq_array(),
-    #                                              self.identity_dq.dq_array())
-    #         np.testing.assert_array_almost_equal((self.random_dq/self.identity_dq).dq_array(),
-    #                                              self.random_dq.dq_array())
-    #     except AssertionError as e:
-    #         self.fail(e)
-
-    # def test_inverse(self):
-    #     # use known matrix inversion
-    #     T_1_2 = np.array([[0, 1, 0, 2], [-1, 0, 0, 4], [0, 0, 1, 6], [0, 0, 0, 1]])
-    #     T_2_1 = np.array([[0, -1, 0, 4], [1, 0, 0, -2], [0, 0, 1, -6], [0, 0, 0, 1]])
-    #     dq_1_2 = DualQuaternion.from_homogeneous_matrix(T_1_2)
-    #     dq_2_1 = DualQuaternion.from_homogeneous_matrix(T_2_1)
-
-    #     try:
-    #         np.testing.assert_array_almost_equal(dq_2_1.homogeneous_matrix(), dq_1_2.inverse().homogeneous_matrix())
-    #     except AssertionError as e:
-    #         self.fail(e)
-
-    # def test_inv_conj_unit(self):
-    #     """For a unit dq, the inverse is equal to the quaternion conjugate"""
-    #     self.assertEqual(self.normalized_dq.inverse(), self.normalized_dq.quaternion_conjugate())
-
-    # def test_equal(self):
-    #     self.assertEqual(self.identity_dq, DualQuaternion.identity())
-    #     self.assertEqual(self.identity_dq, DualQuaternion(-Quaternion(1, 0, 0, 0), -Quaternion(0, 0, 0, 0)))
-    #     self.assertFalse(self.identity_dq == DualQuaternion(Quaternion(1, 0, 0, 1), -Quaternion(0, 0, 0, 0)))
-    #     theta1 = np.pi / 180 * 20  # 20 deg
-    #     T_pure_rot = np.array([[1., 0., 0., 0.],
-    #                            [0., np.cos(theta1), -np.sin(theta1), 0.],
-    #                            [0., np.sin(theta1), np.cos(theta1), 0.],
-    #                            [0., 0., 0., 1.]])
-    #     dq_pure_rot = DualQuaternion.from_homogeneous_matrix(T_pure_rot)
-    #     # manually flip sign on terms
-    #     dq_pure_rot.q_r = - dq_pure_rot.q_r
-    #     dq_pure_rot.q_d = - dq_pure_rot.q_d
-    #     try:
-    #         np.testing.assert_array_almost_equal(dq_pure_rot.homogeneous_matrix(), T_pure_rot)
-    #     except AssertionError as e:
-    #         self.fail(e)
-    #     dq_pure_rot.q_d = - dq_pure_rot.q_d
-    #     try:
-    #         np.testing.assert_array_almost_equal(dq_pure_rot.homogeneous_matrix(), T_pure_rot)
-    #     except AssertionError as e:
-    #         self.fail(e)
-    #     dq_pure_rot.q_r = - dq_pure_rot.q_r
-    #     try:
-    #         np.testing.assert_array_almost_equal(dq_pure_rot.homogeneous_matrix(), T_pure_rot)
-    #     except AssertionError as e:
-    #         self.fail(e)
-
-    # def test_str_repr_is_string(self):
-    #     # test that __str__ and __repr__ are working
-    #     self.assertTrue(isinstance(repr(self.identity_dq), str))
-    #     self.assertTrue(isinstance(self.identity_dq.__str__(), str))
-
-    # def test_quaternion_conjugate(self):
-    #     dq = self.normalized_dq * self.normalized_dq.quaternion_conjugate()
-    #     # a normalized quaternion multiplied with its quaternion conjugate should yield 1
-    #     self.assertEqual(dq, DualQuaternion.identity())
-
-    #     # test that the conjugate corresponds to the inverse of it's matrix representation
-    #     matr = self.normalized_dq.homogeneous_matrix()
-    #     inv = np.linalg.inv(matr)
-    #     self.assertEqual(DualQuaternion.from_homogeneous_matrix(inv), self.normalized_dq.quaternion_conjugate())
-
-    #     # (dq1 @ dq2)* ?= dq2* @ dq1*
-    #     res1 = (self.random_dq * self.other_random_dq).quaternion_conjugate()
-    #     res2 = self.other_random_dq.quaternion_conjugate() * self.random_dq.quaternion_conjugate()
-    #     self.assertEqual(res1, res2)
-
-    # def test_homogeneous_conversion(self):
-    #     # 1. starting from a homogeneous matrix
-    #     theta1 = np.pi/2  # 90 deg
-    #     trans = [10., 5., 0.]
-    #     H1 = np.array([[1., 0., 0., trans[0]],
-    #                  [0., np.cos(theta1), -np.sin(theta1), trans[1]],
-    #                  [0., np.sin(theta1), np.cos(theta1), trans[2]],
-    #                  [0., 0., 0., 1.]])
-    #     # check that if we convert to DQ and back to homogeneous matrix, we get the same result
-    #     double_conv1 = DualQuaternion.from_homogeneous_matrix(H1).homogeneous_matrix()
-    #     try:
-    #         np.testing.assert_array_almost_equal(H1, double_conv1)
-    #     except AssertionError as e:
-    #         self.fail(e)
-    #     # check that dual quaternions are also equal
-    #     dq1 = DualQuaternion.from_homogeneous_matrix(H1)
-    #     dq_double1 = DualQuaternion.from_homogeneous_matrix(double_conv1)
-    #     self.assertEqual(dq1, dq_double1)
-
-    #     # 2. starting from a DQ
-    #     dq_trans = DualQuaternion.from_translation_vector([10, 5, 0])
-    #     dq_rot = DualQuaternion.from_dq_array([np.cos(theta1 / 2), np.sin(theta1 / 2), 0, 0, 0, 0, 0, 0])
-    #     dq2 = dq_trans * dq_rot
-    #     # check that this is the same as the previous DQ
-    #     self.assertEqual(dq2, dq1)
-    #     # check that if we convert to homogeneous matrix and back, we get the same result
-    #     double_conv2 = DualQuaternion.from_homogeneous_matrix(dq2.homogeneous_matrix())
-    #     self.assertEqual(dq2, double_conv2)
-
-    # def test_dual_number_conjugate(self):
-    #     # dual number conjugate doesn't behave as you would expect given its special definition
-    #     # (dq1 @ dq2)* ?= dq1* @ dq2*  This is a different order than the other conjugates!
-    #     res1 = (self.random_dq * self.other_random_dq).dual_number_conjugate()
-    #     res2 = self.random_dq.dual_number_conjugate() * self.other_random_dq.dual_number_conjugate()
-    #     self.assertEqual(res1, res2)
-
-    # def test_combined_conjugate(self):
-    #     dq = self.normalized_dq * self.normalized_dq.combined_conjugate()
-    #     # a normalized quaternion multiplied with its combined conjugate should yield unit rotation
-    #     self.assertAlmostEqual(dq.q_r, Quaternion())
-    #     # (dq1 @ dq2)* ?= dq2* @ dq1*
-    #     res1 = (self.random_dq * self.other_random_dq).combined_conjugate()
-    #     res2 = self.other_random_dq.combined_conjugate() * self.random_dq.combined_conjugate()
-    #     self.assertEqual(res1, res2)
-
-    # def test_normalize(self):
-    #     self.assertTrue(self.identity_dq.is_normalized)
-    #     self.assertEqual(self.identity_dq.normalized(), self.identity_dq)
-    #     unnormalized_dq = DualQuaternion.from_quat_pose_array([1, 2, 3, 4, 5, 6, 7])
-    #     manual_normalized = unnormalized_dq / abs(unnormalized_dq)
-    #     unnormalized_dq.normalize()  # now normalized!
-    #     self.assertTrue(unnormalized_dq.is_normalized)
-    #     self.assertEqual(unnormalized_dq, manual_normalized)
-    #     unnormalized_dq = DualQuaternion.from_dq_array([2, 1, 2, 3, 4, 5, 6, 7])
-    #     manual_normalized = unnormalized_dq / abs(unnormalized_dq)
-    #     unnormalized_dq.normalize()  # now normalized!
-    #     self.assertTrue(unnormalized_dq.is_normalized)
-    #     self.assertEqual(unnormalized_dq, manual_normalized)
-
-    # def test_transform(self):
-    #     # transform a point from one frame (f2) to another (f1)
-    #     point_f2 = [1, 1, 0]
-    #     self.assertEqual(self.identity_dq.transform_point(point_f2), point_f2)
-
-    #     # test that quaternion transform and matrix transform yield the same result
-    #     T_f1_f2 = np.array([[1, 0, 0, 2],
-    #                         [0, 0.54028748, -0.8414805, 3],
-    #                         [0, 0.8414805, 0.54028748, 1],
-    #                         [0, 0, 0, 1]])
-    #     dq_f1_f2 = DualQuaternion.from_homogeneous_matrix(T_f1_f2)
-
-    #     # point is in f2, transformation will express it in f1
-    #     point_f1_matrix = np.dot(T_f1_f2, np.expand_dims(np.array(point_f2 + [1]), 1))
-    #     point_f1_dq = np.array(dq_f1_f2.transform_point(point_f2))
-    #     try:
-    #         np.testing.assert_array_almost_equal(point_f1_matrix[:3].T.flatten(), point_f1_dq.flatten(), decimal=3)
-    #     except AssertionError as e:
-    #         self.fail(e)
-
-    # def test_screw(self):
-    #     # test unit
-    #     l, m, theta, d = self.identity_dq.screw()
-    #     self.assertEqual(d, 0)
-    #     self.assertEqual(theta, 0)
-
-    #     # test pure translation
-    #     trans = [10, 5, 0]
-    #     dq_trans = DualQuaternion.from_translation_vector(trans)
-    #     l, m, theta, d = dq_trans.screw()
-    #     self.assertAlmostEqual(d, np.linalg.norm(trans), 2)
-    #     self.assertAlmostEqual(theta, 0)
-
-    #     # test pure rotation
-    #     theta1 = np.pi/2
-    #     dq_rot = DualQuaternion.from_dq_array([np.cos(theta1 / 2), np.sin(theta1 / 2), 0, 0, 0, 0, 0, 0])
-    #     l, m, theta, d = dq_rot.screw()
-    #     self.assertAlmostEqual(theta, theta1)
-
-    #     # test simple rotation and translation: rotate in the plane of a coordinate system with the screw axis offset
-    #     # along +y. Rotate around z axis so that the coordinate system stays in the plane. Translate along z-axis
-    #     theta2 = np.pi/2
-    #     dq_rot2 = DualQuaternion.from_dq_array([np.cos(theta2 / 2), 0, 0, np.sin(theta2 / 2), 0, 0, 0, 0])
-    #     dist_axis = 5.
-    #     displacement_z = 3.
-    #     dq_trans = DualQuaternion.from_translation_vector([dist_axis*np.sin(theta2), dist_axis*(1.-np.cos(theta2)),
-    #                                                        displacement_z])
-    #     dq_comb = dq_trans * dq_rot2
-    #     l, m, theta, d = dq_comb.screw()
-    #     try:
-    #         # the direction of the axis should align with the z axis of the origin
-    #         np.testing.assert_array_almost_equal(l, np.array([0, 0, 1]), decimal=3)
-    #         # m = p x l with p any point on the line
-    #         np.testing.assert_array_almost_equal(np.cross(np.array([[0, dist_axis, 0]]), l).flatten(), m)
-    #     except AssertionError as e:
-    #         self.fail(e)
-    #     self.assertAlmostEqual(d, displacement_z)  # only displacement along z should exist here
-    #     self.assertAlmostEqual(theta, theta2)  # the angles should be the same
-
-    # def test_from_screw(self):
-    #     # construct an axis along the positive z-axis
-    #     l = np.array([0, 0, 1])
-    #     # pick a point on the axis that defines it's location
-    #     p = np.array([-1, 0, 0])
-    #     # moment vector
-    #     m = np.cross(p, l)
-    #     theta = np.pi/2
-    #     d = 3.
-    #     # this corresponds to a rotation around the axis parallel with the origin's z-axis through the point p
-    #     # the resulting transformation should move the origin to a DQ with elements:
-    #     desired_dq_rot = DualQuaternion.from_quat_pose_array([np.cos(theta/2), 0, 0, np.sin(theta/2), 0, 0, 0])
-    #     desired_dq_trans = DualQuaternion.from_translation_vector([-1, 1, d])
-    #     desired_dq = desired_dq_trans * desired_dq_rot
-    #     dq = DualQuaternion.from_screw(l, m, theta, d)
-    #     self.assertEqual(dq, desired_dq)
-
-    # def test_from_screw_and_back(self):
-    #     # start with a random valid dual quaternion
-    #     dq = DualQuaternion.from_quat_pose_array([0.5, 0.3, 0.1, 0.4, 2, 5, -2])
-    #     lr, mr, thetar, dr = dq.screw()
-    #     dq_reconstructed = DualQuaternion.from_screw(lr, mr, thetar, dr)
-    #     self.assertEqual(dq, dq_reconstructed)
-
-    #     # start with some screw parameters
-    #     l1 = np.array([0.4, 0.2, 0.5])
-    #     l1 /= np.linalg.norm(l1)  # make sure l1 is normalized
-    #     # pick some point away from the origin
-    #     p1 = np.array([2.3, 0.9, 1.1])
-    #     m1 = np.cross(p1, l1)
-    #     d1 = 4.32
-    #     theta1 = 1.94
-    #     dq1 = DualQuaternion.from_screw(l1, m1, theta1, d1)
-    #     l2, m2, theta2, d2 = dq1.screw()
-    #     try:
-    #         np.testing.assert_array_almost_equal(l1, l2, decimal=3)
-    #         np.testing.assert_array_almost_equal(l1, l2, decimal=3)
-    #     except AssertionError as e:
-    #         self.fail(e)
-    #     self.assertAlmostEqual(theta1, theta2)
-    #     self.assertAlmostEqual(d1, d2)
-
-    # def test_saving_loading(self):
-    #     # get the cwd so we can create a couple test files that we'll remove later
-    #     dir = os.getcwd()
-    #     self.identity_dq.save(dir + '/identity.json')
-    #     # load it back in
-    #     loaded_unit = DualQuaternion.from_file(dir + '/identity.json')
-    #     self.assertEqual(self.identity_dq, loaded_unit)
-    #     # clean up
-    #     os.remove(dir + '/identity.json')
-
-    # def test_loading_illegal(self):
-    #     self.assertRaises(IOError, DualQuaternion.from_file, 'boguspath')
-
-    # def test_sclerp_position(self):
-    #     """test Screw Linear Interpolation for diff position, same orientation"""
-    #     dq1 = DualQuaternion.from_translation_vector([2, 2, 2])
-    #     dq2 = DualQuaternion.from_translation_vector([3, 4, -2])
-    #     interpolated1 = DualQuaternion.sclerp(dq1, dq2, 0.5)
-    #     expected1 = DualQuaternion.from_translation_vector([2.5, 3, 0])
-    #     self.assertEqual(interpolated1, expected1)
-    #     interpolated2 = DualQuaternion.sclerp(dq1, dq2, 0.1)
-    #     expected2 = DualQuaternion.from_translation_vector([2.1, 2.2, 1.6])
-    #     self.assertEqual(interpolated2, expected2)
-
-    # def test_sclerp_orientation(self):
-    #     """test Screw Linear Interpolation for diff orientation, same position"""
-    #     T_id = DualQuaternion.identity().homogeneous_matrix()
-    #     T_id[0:2, 0:2] = np.array([[0, -1], [1, 0]])  # rotate 90 around z
-    #     dq2 = DualQuaternion.from_homogeneous_matrix(T_id)
-    #     interpolated1 = DualQuaternion.sclerp(self.identity_dq, dq2, 0.5)
-    #     T_exp = DualQuaternion.identity().homogeneous_matrix()
-    #     sq22 = np.sqrt(2)/2
-    #     T_exp[0:2, 0:2] = np.array([[sq22, -sq22], [sq22, sq22]])  # rotate 45 around z
-    #     expected1 = DualQuaternion.from_homogeneous_matrix(T_exp)
-    #     self.assertEqual(interpolated1, expected1)
-    #     interpolated2 = DualQuaternion.sclerp(self.identity_dq, dq2, 0)
-    #     interpolated3 = DualQuaternion.sclerp(self.identity_dq, dq2, 1)
-    #     self.assertEqual(interpolated2, self.identity_dq)
-    #     self.assertEqual(interpolated3, dq2)
-
-    # def test_sclerp_screw(self):
-    #     """Interpolating with ScLERP should yield same result as interpolating with screw parameters
-    #     ScLERP is a screw motion interpolation with constant rotation and translation speeds. We can
-    #     simply interpolate screw parameters theta and d and we should get the same result.
-    #     """
-    #     taus = [0., 0.23, 0.6, 1.0]
-    #     l, m, theta, d = self.normalized_dq.screw()
-    #     for tau in taus:
-    #         # interpolate using sclerp
-    #         interpolated_dq = DualQuaternion.sclerp(self.identity_dq, self.normalized_dq, tau)
-    #         # interpolate using screw: l and m stay the same, theta and d vary with tau
-    #         interpolated_dq_screw = DualQuaternion.from_screw(l, m, tau*theta, tau*d)
-    #         self.assertEqual(interpolated_dq, interpolated_dq_screw)
+    def test_creation(self):
+        # from dual quaternion array: careful, need to supply a normalized DQ
+        dql = np.array([0.7071067811, 0.7071067811, 0, 0, -3.535533905, 3.535533905, 1.767766952, -1.767766952])
+        dq1 = DualQuaternion.from_dq_array(dql)
+        dq2 = DualQuaternion.from_dq_array(dql)
+        self.assertEqual(dq1, dq2)
+        # from quaternion + translation array
+        dq3 = DualQuaternion.from_quat_pose_array(np.array([1, 2, 3, 4, 5, 6, 7]))
+        dq4 = DualQuaternion.from_quat_pose_array([1, 2, 3, 4, 5, 6, 7])
+        self.assertEqual(dq3, dq4)
+        # from homogeneous transformation matrix
+        T = np.array([[1, 0, 0, 2], [0, 1, 0, 3], [0, 0, 1, 1], [0, 0, 0, 1]])
+        dq7 = DualQuaternion.from_homogeneous_matrix(T)
+        self.assertEqual(dq7.q_r, Quaternion())
+        self.assertEqual(dq7.translation(), [2, 3, 1])
+        try:
+            np.testing.assert_array_almost_equal(dq7.homogeneous_matrix(), T)
+        except AssertionError as e:
+            self.fail(e)
+        # from a point
+        dq8 = DualQuaternion.from_translation_vector([4, 6, 8])
+        self.assertEqual(dq8.translation(), [4, 6, 8])
+
+    def test_unit(self):
+        q_r_unit = Quaternion(1, 0, 0, 0)
+        q_d_zero = Quaternion(0, 0, 0, 0)
+        unit_dq = DualQuaternion(q_r_unit, q_d_zero)
+        self.assertEqual(self.identity_dq, unit_dq)
+        # unit dual quaternion multiplied with another unit quaternion should yield unit
+        self.assertEqual(self.identity_dq * self.identity_dq, self.identity_dq)
+
+    def test_add(self):
+        dq1 = DualQuaternion.from_translation_vector([4, 6, 8])
+        dq2 = DualQuaternion.from_translation_vector([1, 2, 3])
+        sum = dq1 + dq2
+        self.assertEqual(sum.q_d, Quaternion(0., 2.5, 4., 5.5))
+
+    def test_mult(self):
+        # quaternion multiplication. Compare with homogeneous transformation matrices
+        theta1 = np.pi / 180 * 20  # 20 deg
+        T_pure_rot = np.array([[1., 0., 0., 0.],
+                               [0., np.cos(theta1), -np.sin(theta1), 0.],
+                               [0., np.sin(theta1), np.cos(theta1), 0.],
+                               [0., 0., 0., 1.]])
+        dq_pure_rot = DualQuaternion.from_homogeneous_matrix(T_pure_rot)
+        T_pure_trans = np.array([[1., 0., 0., 1.],
+                                 [0., 1., 0., 2.],
+                                 [0., 0., 1., 3.],
+                                 [0., 0., 0., 1.]])
+        dq_pure_trans = DualQuaternion.from_homogeneous_matrix(T_pure_trans)
+
+        T_double_rot = np.dot(T_pure_rot, T_pure_rot)
+        dq_double_rot = dq_pure_rot * dq_pure_rot
+        try:
+            np.testing.assert_array_almost_equal(T_double_rot, dq_double_rot.homogeneous_matrix())
+        except AssertionError as e:
+            self.fail(e)
+
+        T_double_trans = np.dot(T_pure_trans, T_pure_trans)
+        dq_double_trans = dq_pure_trans * dq_pure_trans
+        try:
+            np.testing.assert_array_almost_equal(T_double_trans, dq_double_trans.homogeneous_matrix())
+        except AssertionError as e:
+            self.fail(e)
+
+        # composed: trans and rot
+        T_composed = np.dot(T_pure_rot, T_pure_trans)
+        dq_composed = dq_pure_rot * dq_pure_trans
+        dq_composed = dq_pure_rot * dq_pure_trans
+        try:
+            np.testing.assert_array_almost_equal(T_composed, dq_composed.homogeneous_matrix())
+        except AssertionError as e:
+            self.fail(e)
+
+    def test_div(self):
+        try:
+            np.testing.assert_array_almost_equal((self.random_dq/self.random_dq).dq_array(),
+                                                 self.identity_dq.dq_array())
+            np.testing.assert_array_almost_equal((self.random_dq/self.identity_dq).dq_array(),
+                                                 self.random_dq.dq_array())
+        except AssertionError as e:
+            self.fail(e)
+
+    def test_inverse(self):
+        # use known matrix inversion
+        T_1_2 = np.array([[0, 1, 0, 2], [-1, 0, 0, 4], [0, 0, 1, 6], [0, 0, 0, 1]])
+        T_2_1 = np.array([[0, -1, 0, 4], [1, 0, 0, -2], [0, 0, 1, -6], [0, 0, 0, 1]])
+        dq_1_2 = DualQuaternion.from_homogeneous_matrix(T_1_2)
+        dq_2_1 = DualQuaternion.from_homogeneous_matrix(T_2_1)
+
+        try:
+            np.testing.assert_array_almost_equal(dq_2_1.homogeneous_matrix(), dq_1_2.inverse().homogeneous_matrix())
+        except AssertionError as e:
+            self.fail(e)
+
+    def test_inv_conj_unit(self):
+        """For a unit dq, the inverse is equal to the quaternion conjugate"""
+        self.assertEqual(self.normalized_dq.inverse(), self.normalized_dq.quaternion_conjugate())
+
+    def test_equal(self):
+        self.assertEqual(self.identity_dq, DualQuaternion.identity())
+        self.assertEqual(self.identity_dq, DualQuaternion(-Quaternion(1, 0, 0, 0), -Quaternion(0, 0, 0, 0)))
+        self.assertFalse(self.identity_dq == DualQuaternion(Quaternion(1, 0, 0, 1), -Quaternion(0, 0, 0, 0)))
+        theta1 = np.pi / 180 * 20  # 20 deg
+        T_pure_rot = np.array([[1., 0., 0., 0.],
+                               [0., np.cos(theta1), -np.sin(theta1), 0.],
+                               [0., np.sin(theta1), np.cos(theta1), 0.],
+                               [0., 0., 0., 1.]])
+        dq_pure_rot = DualQuaternion.from_homogeneous_matrix(T_pure_rot)
+        # manually flip sign on terms
+        dq_pure_rot.q_r = - dq_pure_rot.q_r
+        dq_pure_rot.q_d = - dq_pure_rot.q_d
+        try:
+            np.testing.assert_array_almost_equal(dq_pure_rot.homogeneous_matrix(), T_pure_rot)
+        except AssertionError as e:
+            self.fail(e)
+        dq_pure_rot.q_d = - dq_pure_rot.q_d
+        try:
+            np.testing.assert_array_almost_equal(dq_pure_rot.homogeneous_matrix(), T_pure_rot)
+        except AssertionError as e:
+            self.fail(e)
+        dq_pure_rot.q_r = - dq_pure_rot.q_r
+        try:
+            np.testing.assert_array_almost_equal(dq_pure_rot.homogeneous_matrix(), T_pure_rot)
+        except AssertionError as e:
+            self.fail(e)
+
+    def test_str_repr_is_string(self):
+        # test that __str__ and __repr__ are working
+        self.assertTrue(isinstance(repr(self.identity_dq), str))
+        self.assertTrue(isinstance(self.identity_dq.__str__(), str))
+
+    def test_quaternion_conjugate(self):
+        dq = self.normalized_dq * self.normalized_dq.quaternion_conjugate()
+        # a normalized quaternion multiplied with its quaternion conjugate should yield 1
+        self.assertEqual(dq, DualQuaternion.identity())
+
+        # test that the conjugate corresponds to the inverse of it's matrix representation
+        matr = self.normalized_dq.homogeneous_matrix()
+        inv = np.linalg.inv(matr)
+        self.assertEqual(DualQuaternion.from_homogeneous_matrix(inv), self.normalized_dq.quaternion_conjugate())
+
+        # (dq1 @ dq2)* ?= dq2* @ dq1*
+        res1 = (self.random_dq * self.other_random_dq).quaternion_conjugate()
+        res2 = self.other_random_dq.quaternion_conjugate() * self.random_dq.quaternion_conjugate()
+        self.assertEqual(res1, res2)
+
+    def test_homogeneous_conversion(self):
+        # 1. starting from a homogeneous matrix
+        theta1 = np.pi/2  # 90 deg
+        trans = [10., 5., 0.]
+        H1 = np.array([[1., 0., 0., trans[0]],
+                     [0., np.cos(theta1), -np.sin(theta1), trans[1]],
+                     [0., np.sin(theta1), np.cos(theta1), trans[2]],
+                     [0., 0., 0., 1.]])
+        # check that if we convert to DQ and back to homogeneous matrix, we get the same result
+        double_conv1 = DualQuaternion.from_homogeneous_matrix(H1).homogeneous_matrix()
+        try:
+            np.testing.assert_array_almost_equal(H1, double_conv1)
+        except AssertionError as e:
+            self.fail(e)
+        # check that dual quaternions are also equal
+        dq1 = DualQuaternion.from_homogeneous_matrix(H1)
+        dq_double1 = DualQuaternion.from_homogeneous_matrix(double_conv1)
+        self.assertEqual(dq1, dq_double1)
+
+        # 2. starting from a DQ
+        dq_trans = DualQuaternion.from_translation_vector([10, 5, 0])
+        dq_rot = DualQuaternion.from_dq_array([np.cos(theta1 / 2), np.sin(theta1 / 2), 0, 0, 0, 0, 0, 0])
+        dq2 = dq_trans * dq_rot
+        # check that this is the same as the previous DQ
+        self.assertEqual(dq2, dq1)
+        # check that if we convert to homogeneous matrix and back, we get the same result
+        double_conv2 = DualQuaternion.from_homogeneous_matrix(dq2.homogeneous_matrix())
+        self.assertEqual(dq2, double_conv2)
+
+    def test_dual_number_conjugate(self):
+        # dual number conjugate doesn't behave as you would expect given its special definition
+        # (dq1 @ dq2)* ?= dq1* @ dq2*  This is a different order than the other conjugates!
+        res1 = (self.random_dq * self.other_random_dq).dual_number_conjugate()
+        res2 = self.random_dq.dual_number_conjugate() * self.other_random_dq.dual_number_conjugate()
+        self.assertEqual(res1, res2)
+
+    def test_combined_conjugate(self):
+        dq = self.normalized_dq * self.normalized_dq.combined_conjugate()
+        # a normalized quaternion multiplied with its combined conjugate should yield unit rotation
+        self.assertAlmostEqual(dq.q_r, Quaternion())
+        # (dq1 @ dq2)* ?= dq2* @ dq1*
+        res1 = (self.random_dq * self.other_random_dq).combined_conjugate()
+        res2 = self.other_random_dq.combined_conjugate() * self.random_dq.combined_conjugate()
+        self.assertEqual(res1, res2)
+
+    def test_normalize(self):
+        self.assertTrue(self.identity_dq.is_normalized)
+        self.assertEqual(self.identity_dq.normalized(), self.identity_dq)
+        unnormalized_dq = DualQuaternion.from_quat_pose_array([1, 2, 3, 4, 5, 6, 7])
+        manual_normalized = unnormalized_dq / abs(unnormalized_dq)
+        unnormalized_dq.normalize()  # now normalized!
+        self.assertTrue(unnormalized_dq.is_normalized)
+        self.assertEqual(unnormalized_dq, manual_normalized)
+        unnormalized_dq = DualQuaternion.from_dq_array([2, 1, 2, 3, 4, 5, 6, 7])
+        manual_normalized = unnormalized_dq / abs(unnormalized_dq)
+        unnormalized_dq.normalize()  # now normalized!
+        self.assertTrue(unnormalized_dq.is_normalized)
+        self.assertEqual(unnormalized_dq, manual_normalized)
+
+    def test_transform(self):
+        # transform a point from one frame (f2) to another (f1)
+        point_f2 = [1, 1, 0]
+        self.assertEqual(self.identity_dq.transform_point(point_f2), point_f2)
+
+        # test that quaternion transform and matrix transform yield the same result
+        T_f1_f2 = np.array([[1, 0, 0, 2],
+                            [0, 0.54028748, -0.8414805, 3],
+                            [0, 0.8414805, 0.54028748, 1],
+                            [0, 0, 0, 1]])
+        dq_f1_f2 = DualQuaternion.from_homogeneous_matrix(T_f1_f2)
+
+        # point is in f2, transformation will express it in f1
+        point_f1_matrix = np.dot(T_f1_f2, np.expand_dims(np.array(point_f2 + [1]), 1))
+        point_f1_dq = np.array(dq_f1_f2.transform_point(point_f2))
+        try:
+            np.testing.assert_array_almost_equal(point_f1_matrix[:3].T.flatten(), point_f1_dq.flatten(), decimal=3)
+        except AssertionError as e:
+            self.fail(e)
+
+    def test_screw(self):
+        # test unit
+        l, m, theta, d = self.identity_dq.screw()
+        self.assertEqual(d, 0)
+        self.assertEqual(theta, 0)
+
+        # test pure translation
+        trans = [10, 5, 0]
+        dq_trans = DualQuaternion.from_translation_vector(trans)
+        l, m, theta, d = dq_trans.screw()
+        self.assertAlmostEqual(d, np.linalg.norm(trans), 2)
+        self.assertAlmostEqual(theta, 0)
+
+        # test pure rotation
+        theta1 = np.pi/2
+        dq_rot = DualQuaternion.from_dq_array([np.cos(theta1 / 2), np.sin(theta1 / 2), 0, 0, 0, 0, 0, 0])
+        l, m, theta, d = dq_rot.screw()
+        self.assertAlmostEqual(theta, theta1)
+
+        # test simple rotation and translation: rotate in the plane of a coordinate system with the screw axis offset
+        # along +y. Rotate around z axis so that the coordinate system stays in the plane. Translate along z-axis
+        theta2 = np.pi/2
+        dq_rot2 = DualQuaternion.from_dq_array([np.cos(theta2 / 2), 0, 0, np.sin(theta2 / 2), 0, 0, 0, 0])
+        dist_axis = 5.
+        displacement_z = 3.
+        dq_trans = DualQuaternion.from_translation_vector([dist_axis*np.sin(theta2), dist_axis*(1.-np.cos(theta2)),
+                                                           displacement_z])
+        dq_comb = dq_trans * dq_rot2
+        l, m, theta, d = dq_comb.screw()
+        try:
+            # the direction of the axis should align with the z axis of the origin
+            np.testing.assert_array_almost_equal(l, np.array([0, 0, 1]), decimal=3)
+            # m = p x l with p any point on the line
+            np.testing.assert_array_almost_equal(np.cross(np.array([[0, dist_axis, 0]]), l).flatten(), m)
+        except AssertionError as e:
+            self.fail(e)
+        self.assertAlmostEqual(d, displacement_z)  # only displacement along z should exist here
+        self.assertAlmostEqual(theta, theta2)  # the angles should be the same
+
+    def test_from_screw(self):
+        # construct an axis along the positive z-axis
+        l = np.array([0, 0, 1])
+        # pick a point on the axis that defines it's location
+        p = np.array([-1, 0, 0])
+        # moment vector
+        m = np.cross(p, l)
+        theta = np.pi/2
+        d = 3.
+        # this corresponds to a rotation around the axis parallel with the origin's z-axis through the point p
+        # the resulting transformation should move the origin to a DQ with elements:
+        desired_dq_rot = DualQuaternion.from_quat_pose_array([np.cos(theta/2), 0, 0, np.sin(theta/2), 0, 0, 0])
+        desired_dq_trans = DualQuaternion.from_translation_vector([-1, 1, d])
+        desired_dq = desired_dq_trans * desired_dq_rot
+        dq = DualQuaternion.from_screw(l, m, theta, d)
+        self.assertEqual(dq, desired_dq)
+
+    def test_from_screw_and_back(self):
+        # start with a random valid dual quaternion
+        dq = DualQuaternion.from_quat_pose_array([0.5, 0.3, 0.1, 0.4, 2, 5, -2])
+        lr, mr, thetar, dr = dq.screw()
+        dq_reconstructed = DualQuaternion.from_screw(lr, mr, thetar, dr)
+        self.assertEqual(dq, dq_reconstructed)
+
+        # start with some screw parameters
+        l1 = np.array([0.4, 0.2, 0.5])
+        l1 /= np.linalg.norm(l1)  # make sure l1 is normalized
+        # pick some point away from the origin
+        p1 = np.array([2.3, 0.9, 1.1])
+        m1 = np.cross(p1, l1)
+        d1 = 4.32
+        theta1 = 1.94
+        dq1 = DualQuaternion.from_screw(l1, m1, theta1, d1)
+        l2, m2, theta2, d2 = dq1.screw()
+        try:
+            np.testing.assert_array_almost_equal(l1, l2, decimal=3)
+            np.testing.assert_array_almost_equal(l1, l2, decimal=3)
+        except AssertionError as e:
+            self.fail(e)
+        self.assertAlmostEqual(theta1, theta2)
+        self.assertAlmostEqual(d1, d2)
+
+    def test_saving_loading(self):
+        # get the cwd so we can create a couple test files that we'll remove later
+        dir = os.getcwd()
+        self.identity_dq.save(dir + '/identity.json')
+        # load it back in
+        loaded_unit = DualQuaternion.from_file(dir + '/identity.json')
+        self.assertEqual(self.identity_dq, loaded_unit)
+        # clean up
+        os.remove(dir + '/identity.json')
+
+    def test_loading_illegal(self):
+        self.assertRaises(IOError, DualQuaternion.from_file, 'boguspath')
+
+    def test_sclerp_position(self):
+        """test Screw Linear Interpolation for diff position, same orientation"""
+        dq1 = DualQuaternion.from_translation_vector([2, 2, 2])
+        dq2 = DualQuaternion.from_translation_vector([3, 4, -2])
+        interpolated1 = DualQuaternion.sclerp(dq1, dq2, 0.5)
+        expected1 = DualQuaternion.from_translation_vector([2.5, 3, 0])
+        self.assertEqual(interpolated1, expected1)
+        interpolated2 = DualQuaternion.sclerp(dq1, dq2, 0.1)
+        expected2 = DualQuaternion.from_translation_vector([2.1, 2.2, 1.6])
+        self.assertEqual(interpolated2, expected2)
+
+    def test_sclerp_orientation(self):
+        """test Screw Linear Interpolation for diff orientation, same position"""
+        T_id = DualQuaternion.identity().homogeneous_matrix()
+        T_id[0:2, 0:2] = np.array([[0, -1], [1, 0]])  # rotate 90 around z
+        dq2 = DualQuaternion.from_homogeneous_matrix(T_id)
+        interpolated1 = DualQuaternion.sclerp(self.identity_dq, dq2, 0.5)
+        T_exp = DualQuaternion.identity().homogeneous_matrix()
+        sq22 = np.sqrt(2)/2
+        T_exp[0:2, 0:2] = np.array([[sq22, -sq22], [sq22, sq22]])  # rotate 45 around z
+        expected1 = DualQuaternion.from_homogeneous_matrix(T_exp)
+        self.assertEqual(interpolated1, expected1)
+        interpolated2 = DualQuaternion.sclerp(self.identity_dq, dq2, 0)
+        interpolated3 = DualQuaternion.sclerp(self.identity_dq, dq2, 1)
+        self.assertEqual(interpolated2, self.identity_dq)
+        self.assertEqual(interpolated3, dq2)
+
+    def test_sclerp_screw(self):
+        """Interpolating with ScLERP should yield same result as interpolating with screw parameters
+        ScLERP is a screw motion interpolation with constant rotation and translation speeds. We can
+        simply interpolate screw parameters theta and d and we should get the same result.
+        """
+        taus = [0., 0.23, 0.6, 1.0]
+        l, m, theta, d = self.normalized_dq.screw()
+        for tau in taus:
+            # interpolate using sclerp
+            interpolated_dq = DualQuaternion.sclerp(self.identity_dq, self.normalized_dq, tau)
+            # interpolate using screw: l and m stay the same, theta and d vary with tau
+            interpolated_dq_screw = DualQuaternion.from_screw(l, m, tau*theta, tau*d)
+            self.assertEqual(interpolated_dq, interpolated_dq_screw)
 
     def test_exp_unit(self):
         """Validate exponential yields a unit dual quaternion"""
@@ -413,24 +407,17 @@
     def test_pow(self):
         expected_result = self.normalized_dq * self.normalized_dq
         received_result = self.normalized_dq.pow(2)
+        print("Expected result:", expected_result)
+        print("Received result:", received_result)
+        print("nomrmalized_dq:", self.normalized_dq)
         self.assertEqual(received_result, expected_result)
 
-        expected_result = self.random_dq * self.random_dq
-        received_result = self.random_dq.pow(2)
-        self.assertEqual(received_result, expected_result)
-
-<<<<<<< HEAD
     def test_sqrt_pow(self):
         """sqrt(dq) ?= pow(dq, 0.5)"""
-        sqrt = self.normalized_dq.sqrt()
+        sqrt = DualQuaternion.sqrt(self.normalized_dq)
         pow12 = self.normalized_dq.pow(0.5)
         self.assertEqual(sqrt, pow12)
 
 
 if __name__ == '__main__':
-    main()
-=======
-
-if __name__ == '__main__':
-    unittest.main()
->>>>>>> 6ebd9f20
+    unittest.main()